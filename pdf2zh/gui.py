--- conflicted
+++ resolved
@@ -264,11 +264,7 @@
         "lang_out": lang_to,
         "service": f"{translator.name}",
         "output": output,
-<<<<<<< HEAD
         "thread": int(threads) if threads else 1,
-=======
-        "thread": threads,
->>>>>>> 709697f9
         "callback": progress_bar,
         "cancellation_event": cancellation_event_map[session_id],
         "envs": _envs,
