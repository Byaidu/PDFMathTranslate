--- conflicted
+++ resolved
@@ -1,52 +1,36 @@
+import asyncio
+import cgi
 import os
-<<<<<<< HEAD
-import re
-import subprocess
-
-import gradio as gr
-import numpy as np
-import pymupdf
-
-# Map service names to pdf2zh service options
-service_map = {
-    "Google": "google",
-    "DeepL": "deepl",
-    "DeepLX": "deeplx",
-    "Ollama": "ollama",
-    "OpenAI": "openai",
-    "Azure": "azure",
-=======
 import shutil
 import uuid
-import asyncio
 from asyncio import CancelledError
 from pathlib import Path
+
+import gradio as gr
+import requests
+import tqdm
+from gradio_pdf import PDF
+
 from pdf2zh import __version__
 from pdf2zh.high_level import translate
 from pdf2zh.translator import (
+    AnythingLLMTranslator,
+    AzureOpenAITranslator,
+    AzureTranslator,
     BaseTranslator,
-    GoogleTranslator,
     BingTranslator,
     DeepLTranslator,
     DeepLXTranslator,
+    DifyTranslator,
+    GeminiTranslator,
+    GoogleTranslator,
+    ModelScopeTranslator,
     OllamaTranslator,
-    AzureOpenAITranslator,
     OpenAITranslator,
+    SiliconTranslator,
+    TencentTranslator,
     ZhipuTranslator,
-    ModelScopeTranslator,
-    SiliconTranslator,
-    GeminiTranslator,
-    AzureTranslator,
-    TencentTranslator,
-    DifyTranslator,
-    AnythingLLMTranslator,
 )
-
-import gradio as gr
-from gradio_pdf import PDF
-import tqdm
-import requests
-import cgi
 
 service_map: dict[str, BaseTranslator] = {
     "Google": GoogleTranslator,
@@ -64,7 +48,6 @@
     "Tencent": TencentTranslator,
     "Dify": DifyTranslator,
     "AnythingLLM": AnythingLLMTranslator,
->>>>>>> 549e7962
 }
 lang_map = {
     "Simplified Chinese": "zh",
@@ -76,41 +59,8 @@
     "Korean": "ko",
     "Russian": "ru",
     "Spanish": "es",
+    "Italian": "it",
 }
-<<<<<<< HEAD
-
-
-def pdf_preview(file):
-    doc = pymupdf.open(file)
-    page = doc[0]
-    pix = page.get_pixmap()
-    # Get only the top half of the image
-    height = pix.height
-    half_height = height // 2
-    image = np.frombuffer(pix.samples, np.uint8).reshape(pix.height, pix.width, 3)
-    image = image[:half_height, :, :]  # Take only the top half
-    return image
-
-
-def upload_file(file, service, progress=gr.Progress()):
-    """Handle file upload, validation, and initial preview."""
-    if not file or not os.path.exists(file):
-        return None, None, gr.update(visible=False)
-
-    progress(0.3, desc="Converting PDF for preview...")
-    try:
-        # Convert first page for preview
-        preview_image = pdf_preview(file)
-
-        return file, preview_image, gr.update(visible=True)
-    except Exception as e:
-        print(f"Error converting PDF: {e}")
-        return None, None, gr.update(visible=False)
-
-
-def translate(
-    file_path, service, model_id, lang, page_range, extra_args, progress=gr.Progress()
-=======
 page_map = {
     "All": None,
     "First": [0],
@@ -180,39 +130,11 @@
     state,
     progress=gr.Progress(),
     *envs,
->>>>>>> 549e7962
 ):
     session_id = uuid.uuid4()
     state["session_id"] = session_id
     cancellation_event_map[session_id] = asyncio.Event()
     """Translate PDF content using selected service."""
-<<<<<<< HEAD
-    if not file_path:
-        return (
-            None,
-            None,
-            None,
-        )
-
-    progress(0, desc="Starting translation...")
-
-    # Create a temporary working directory using Gradio's file utilities
-    temp_path = "./gradio_files"
-    if os.path.exists(temp_path):
-        for f in os.listdir(temp_path):
-            os.remove(os.path.join(temp_path, f))
-    else:
-        os.mkdir(temp_path)
-    file_original = f"{temp_path}/input.pdf"
-
-    # Copy input file to temp directory
-    progress(0.05, desc="Preparing files...")
-    with open(file_path, "rb") as src, open(file_original, "wb") as dst:
-        dst.write(src.read())
-
-    selected_service = service_map.get(service, "google")
-    lang_to = lang_map.get(lang, "zh")
-=======
     if flag_demo and not verify_recaptcha(recaptcha_response):
         raise gr.Error("reCAPTCHA fail")
 
@@ -247,91 +169,12 @@
     _envs = {}
     for i, env in enumerate(translator.envs.items()):
         _envs[env[0]] = envs[i]
->>>>>>> 549e7962
-
-    # Execute translation in temp directory with real-time progress
-    progress(0.08, desc="Loading AI models...")
-
-    # Prepare extra arguments
-    extra_args = extra_args.strip()
-    # Add page range arguments
-    if page_range == "All":
-        extra_args += ""
-    elif page_range == "First":
-        extra_args += " -p 1"
-    elif page_range == "First 5 pages":
-        extra_args += " -p 1-5"
-
-<<<<<<< HEAD
-    # Execute translation command
-    if selected_service == "google":
-        lang_to = "zh-CN" if lang_to == "zh" else lang_to
-
-    if selected_service in ["ollama", "openai"]:
-        command = f'cd "{temp_path}" && pdf2zh input.pdf -lo {lang_to} -s {selected_service}:{model_id} {extra_args}'
-    else:
-        command = f'cd "{temp_path}" && pdf2zh input.pdf -lo {lang_to} -s {selected_service} {extra_args}'
-    progress(0.12, desc="Loading AI models...")
-    print(f"Executing command: {command}")
-    process = subprocess.Popen(
-        command,
-        shell=True,
-        stdout=subprocess.PIPE,
-        stderr=subprocess.STDOUT,
-        universal_newlines=True,
-    )
-
-    # Monitor progress from command output
-    while True:
-        output = process.stdout.readline()
-        if output == "" and process.poll() is not None:
-            progress(0.2, desc="Waiting for model response...")
-            break
-        if output:
-            print(f"Command output: {output.strip()}")
-            # Look for percentage in output
-            match = re.search(r"(\d+)%", output.strip())
-            if match:
-                progress(0.3, desc=f"Starting translation with {selected_service}...")
-                percent = int(match.group(1))
-                # Map command progress (0-100%) to our progress range (30-80%)
-                progress_val = 0.3 + (percent * 0.5 / 100)
-                progress(
-                    progress_val,
-                    desc=f"Translating content using {selected_service}. {percent}% pages translated / overall ",
-                )
-
-    # Get the return code
-    return_code = process.poll()
-    print(f"Command completed with return code: {return_code}")
-
-    # Copy the translated files to permanent locations
-    progress(0.89, desc="Checking results...")
-    # Check if translation was successful
-    final_path = "./gradio_files/input-zh.pdf"
-    final_path_dual = "./gradio_files/input-dual.pdf"
-
-    # Copy the translated files to permanent locations
-    progress(0.9, desc="Saving translated files...")
-    if not os.path.exists(final_path) and not os.path.exists(final_path_dual):
-        print("Translation failed: No output files found")
-        return (
-            None,
-            None,
-            None,
-        )
-
-    # Generate preview of translated PDF
-    progress(0.98, desc="Generating preview...")
-    try:
-        preview = pdf_preview(str(final_path))
-    except Exception as e:
-        print(f"Error generating preview: {e}")
-        preview = None
-
-    progress(1.0, desc="Translation complete!")
-    return (str(final_path), str(final_path_dual), preview)
-=======
+
+    print(f"Files before translation: {os.listdir(output)}")
+
+    def progress_bar(t: tqdm.tqdm):
+        progress(t.n / t.total, desc="Translating...")
+
     param = {
         "files": [str(file_raw)],
         "pages": selected_page,
@@ -364,7 +207,6 @@
         gr.update(visible=True),
         gr.update(visible=True),
     )
->>>>>>> 549e7962
 
 
 # Global setup
@@ -382,150 +224,6 @@
     c950="#020B33",
 )
 
-<<<<<<< HEAD
-
-class EnvSync:
-    """Two-way synchronization between a variable and its system environment counterpart."""
-
-    def __init__(self, env_name: str, default_value: str = ""):
-        self._name = env_name
-        self._value = os.environ.get(env_name, default_value)
-        # Initialize the environment variable if it doesn't exist
-        if env_name not in os.environ:
-            os.environ[env_name] = default_value
-
-    @property
-    def value(self) -> str:
-        """Get the current value, ensuring sync with system env."""
-        sys_value = os.environ.get(self._name)
-        if sys_value != self._value:
-            self._value = sys_value
-        return self._value
-
-    @value.setter
-    def value(self, new_value: str):
-        """Set the value and sync with system env."""
-        self._value = new_value
-        os.environ[self._name] = new_value
-
-    def __str__(self) -> str:
-        return self.value
-
-    def __bool__(self) -> bool:
-        return bool(self.value)
-
-
-env_service = EnvSync("PDF2ZH_GUI_SERVICE").value
-env_lo = EnvSync("PDF2ZH_GUI_LO").value
-env_deeplx_auth_key = EnvSync("DEEPLX_AUTH_KEY").value
-env_deeplx_server_url = (
-    EnvSync("DEEPLX_SERVER_URL").value
-    if EnvSync("DEEPLX_SERVER_URL").value
-    else "https://api.deeplx.org"
-)
-
-
-css_gui = """
-    body {
-        -webkit-user-select: none;
-        /* Safari */
-        -ms-user-select: none;
-        /* IE 10 and IE 11 */
-        user-select: none;
-        /* Standard syntax */
-    }
-
-    gradio-app {
-        background:
-            radial-gradient(farthest-side at -33.33% 50%, #0000 52%, #fcfcfc 54% 57%, #0000 59%) 0 calc(224px/2),
-            radial-gradient(farthest-side at 50% 133.33%, #0000 52%, #fcfcfc 54% 57%, #0000 59%) calc(224px/2) 0,
-            radial-gradient(farthest-side at 133.33% 50%, #0000 52%, #fcfcfc 54% 57%, #0000 59%),
-            radial-gradient(farthest-side at 50% -33.33%, #0000 52%, #fcfcfc 54% 57%, #0000 59%),
-            #ffffff !important;
-        background-size: calc(224px/4.667) 224px, 224px calc(224px/4.667) !important;
-
-    }
-
-    # .secondary-text {
-        color: #999 !important;
-    }
-
-    footer {
-        visibility: hidden
-    }
-
-    .env-warning {
-        color: #dd5500 !important;
-    }
-
-    .env-success {
-        color: #559900 !important;
-    }
-
-    .logo {
-        border: transparent;
-        filter: saturate(0%);
-        background-color: transparent !important;
-        max-width: 4vh;
-        margin-bottom: -1.2em;
-    }
-
-    .logo label {
-        display: none;
-    }
-
-    .logo .top-panel {
-        display: none;
-    }
-
-    .title {
-        text-align: center;
-    }
-
-    .title h2 {
-        color: #999999 !important;
-    }
-
-    .question {
-        text-align: center;
-    }
-
-    .question h2 {
-        color: #165DFF !important;
-    }
-
-    .info-text {
-        text-align: center;
-        margin-top: -5px;
-    }
-
-    .info-text p {
-        color: #aaaaaa !important;
-    }
-
-    @keyframes pulse-background {
-        0% {
-            background-color: #FFFFFF;
-        }
-
-        25% {
-            background-color: #FFFFFF;
-        }
-
-        50% {
-            background-color: #E8F3FF;
-        }
-
-        75% {
-            background-color: #FFFFFF;
-        }
-
-        100% {
-            background-color: #FFFFFF;
-        }
-    }
-
-=======
 cancellation_event_map = {}
 
 with gr.Blocks(
@@ -539,61 +237,10 @@
     .env-warning {color: #dd5500 !important;}
     .env-success {color: #559900 !important;}
 
->>>>>>> 549e7962
     /* Add dashed border to input-file class */
     .input-file {
         border: 1.2px dashed #165DFF !important;
         border-radius: 6px !important;
-<<<<<<< HEAD
-        # background-color: #ffffff !important;
-        animation: pulse-background 2s ease-in-out;
-        transition: background-color 0.4s ease-out;
-        width: 80vw;
-        height: 50vh;
-        margin: 0 auto;
-    }
-
-    .input-file:hover {
-        border: 1.2px dashed #165DFF !important;
-        border-radius: 6px !important;
-        color: #165DFF !important;
-        background-color: #E8F3FF !important;
-        transition: background-color 0.2s ease-in;
-        box-shadow: 4px 4px 20px rgba(22, 93, 255, 0.1);
-    }
-
-    .input-file label {
-        color: #165DFF !important;
-        border: 1.2px dashed #165DFF !important;
-        border-left: none !important;
-        border-top: none !important;
-    }
-
-    .input-file .top-panel {
-        color: #165DFF !important;
-        border: 1.2px dashed #165DFF !important;
-        border-right: none !important;
-        border-top: none !important;
-    }
-
-    .input-file .filename {
-        color: #165DFF !important;
-        background-color: #FFFFFF !important;
-    }
-
-    .input-file .download {
-        color: #165DFF !important;
-        background-color: #FFFFFF !important;
-    }
-
-    .input-file .wrap {
-        color: #165DFF !important;
-    }
-
-    .input-file .or {
-        color: #165DFF !important;
-=======
->>>>>>> 549e7962
     }
 
     .progress-bar-wrap {
@@ -601,188 +248,7 @@
     }
 
     .progress-bar {
-<<<<<<< HEAD
         border-radius: 8px !important;
-    }
-
-    .options-row {
-        align-items: center;
-        display: flex;
-        padding: 0 20vw 0 20vw !important;
-    }
-
-    .options-row .wrap {
-        align-items: center;
-        justify-content: center;
-        flex-wrap: wrap;
-        gap: 1rem;
-    }
-
-    .options-row .form label {
-        color: #999;
-    }
-
-    .options-row .form {
-        border: none !important;
-        align-items: center !important;
-    }
-
-    .options-row [data-testid="block-info"] {
-        display: none !important;
-    }
-
-    .logo-row {
-        align-items: center;
-    }
-
-    .title-row {
-        align-items: center;
-    }
-
-    .details-row {
-        align-items: center;
-    }
-
-    .hide-frame {
-        border: none !important;
-    }
-
-    .hide-frame .top-panel {
-        display: none !important;
-    }
-
-    .hide-frame label {
-        display: none !important;
-    }
-
-    .options-icon {
-        height: 2em;
-        width: 2em;
-    }
-
-    .preview-block .top-panel {
-        display: none !important;
-    }
-
-    .preview-block {
-        # width: 80vw !important;
-        margin: 0 auto !important;
-        justify-content: center !important;
-        align-items: center !important;
-        background-color: #eeeeee !important;
-    }
-
-    .preview-block .image-frame {
-        width: 100% !important;
-        # height: auto !important;
-        object-fit: cover !important;
-    }
-
-    .preview-block .image-frame img {
-        width: var(--size-full);
-        object-fit: cover !important;
-    }
-
-    .options-modal {
-        position: absolute !important;
-        # top: 20vh !important;
-        left: 50vw !important;
-        transform: translate(-25vw, -0vh) !important;
-        z-index: 1000 !important;
-        background: white !important;
-        padding: 2rem !important;
-        border-radius: 8px !important;
-        box-shadow: 4px 4px 10px -1px rgb(0 0 0 / 0.1), 0 2px 4px -2px rgb(0 0 0 / 0.02) !important;
-        width: 400px !important;
-    }
-
-    .options-modal .gr-group {
-        background: white !important;
-    }
-
-    .options-modal .styler {
-        background: white !important;
-    }
-
-    .options-modal h3 {
-        margin-top: 0 !important;
-        margin-bottom: 1.5rem !important;
-        color: #333 !important;
-    }
-
-    .options-modal .form {
-        margin-bottom: 1.5rem !important;
-    }
-
-    .options-modal .row {
-        justify-content: flex-end !important;
-        gap: 1rem !important;
-    }
-
-    .options-modal div button .secondary {
-        background-color: white !important;
-    }
-
-    .options-modal button {
-        min-width: 80px !important;
-    }
-
-    .options-btn {
-        line-height: var(--line-md);
-        background-color: #FFFFFF;
-        border: 1.2px solid var(--checkbox-label-border-color) !important;
-        border-radius: 6px !important;
-        # color: var(--checkbox-label-border-color) !important;
-        color: #999;
-        font-weight: 500;
-        font-size: var(--text-md);
-        padding: 0.8em 1em 0.8em 1em !important;
-        margin: 0.5em !important;
-        transition: background-color 0.2s ease-in;
-    }
-
-    .options-btn:hover {
-        background-color: #fafafa;
-        # border: 1.2px solid #fcfcfc !important;
-    }
-
-    .form {
-        background-color: rgba(0, 0, 0, 0) !important;
-    }
-
-    .first-page-checkbox {
-        border: 1.2px solid var(--checkbox-label-border-color) !important;
-        border-radius: 6px !important;
-        font-weight: 500;
-        padding: 0.8em 1em 0.8em 1em !important;
-        background-color: #ffffff;
-        !important;
-        margin: 0.5em !important;
-        align-items: center !important;
-        font-size: var(--text-md);
-        # color: var(--checkbox-label-border-color) !important;
-        color: #999;
-        transition: background-color 0.2s ease-in;
-    }
-
-    .first-page-checkbox label {
-        align-items: center !important;
-    }
-
-    .first-page-checkbox:hover {
-        border: 1.2px solid var(--checkbox-label-border-color) !important;
-        color: #165DFF !important;
-        background-color: #fafafa;
-        !important;
-    }
-"""
-# Global setup
-with gr.Blocks(
-    title="PDFMathTranslate - PDF Translation with preserved formats",
-    theme=gr.themes.Default(
-        primary_hue=custom_blue, spacing_size="md", radius_size="lg"
-=======
-    border-radius: 8px !important;
     }
     """,
     head=(
@@ -798,109 +264,8 @@
     """
         if flag_demo
         else ""
->>>>>>> 549e7962
     ),
-    css=css_gui,
 ) as demo:
-<<<<<<< HEAD
-    with gr.Row(elem_classes=["logo-row"]):
-        gr.Image("./docs/images/banner.png", elem_classes=["logo"])
-    with gr.Row(elem_classes=["title-row"]):
-        gr.Markdown("## PDFMathTranslate", elem_classes=["title"])
-    with gr.Row(elem_classes=["input-file-row"]):
-        file_input = gr.File(
-            label="Document",
-            file_count="single",
-            file_types=[".pdf"],
-            interactive=True,
-            elem_classes=["input-file", "secondary-text"],
-            visible=True,
-        )
-        preview = gr.Image(
-            label="Preview", visible=False, elem_classes=["preview-block"]
-        )
-    with gr.Row(elem_classes=["outputs-row"]):
-        output_file = gr.File(
-            label="Translated", visible=False, elem_classes=["secondary-text"]
-        )
-        output_file_dual = gr.File(
-            label="Translated (Bilingual)",
-            visible=False,
-            elem_classes=["secondary-text"],
-        )
-    with gr.Row(elem_classes=["options-row"]):
-        first_page_only = gr.Checkbox(
-            label="Only first page",
-            value=False,
-            interactive=True,
-            elem_classes=["first-page-checkbox", "secondary-text"],
-        )
-        more_options = gr.Button(
-            "Configure Service",
-            variant="secondary",
-            elem_classes=["options-btn"],
-        )
-    with gr.Row(elem_classes=["options-row"]):
-        refresh = gr.Button(
-            "Translate another PDF",
-            variant="primary",
-            elem_classes=["refresh-btn"],
-            visible=False,
-        )
-
-    def show_options():
-        return gr.update(visible=True)
-
-    def save_options(api_key, api_url, model):
-        env_api_key.value = api_key
-        env_api_url.value = api_url
-        env_model.value = model
-        return gr.update(visible=False)
-
-    def cancel_options():
-        return gr.update(visible=False)
-
-    # Options modal
-    with gr.Column(visible=False, elem_classes=["options-modal"]) as options_modal:
-        gr.Markdown("## Advanced Options")
-        with gr.Group():
-            gui_service = gr.Dropdown(
-                label="Translation Service",
-                choices=list(service_map.keys()),
-                value=env_service,
-                interactive=True,
-            )
-            api_key_input = gr.Textbox(
-                label="Auth Key (required)",
-                value=env_deeplx_auth_key,
-                interactive=True,
-            )
-            api_url_input = gr.Textbox(
-                label="Server URL (optional)",
-                value=env_deeplx_server_url,
-                interactive=True,
-            )
-            gui_lo = gr.Dropdown(
-                label="Target Language",
-                choices=["Chinese", "English"],
-                value=env_lo,
-                interactive=True,
-            )
-            with gr.Row():
-                cancel_btn = gr.Button("Cancel")
-                save_btn = gr.Button("Save", variant="primary")
-
-    # Connect the options events
-    more_options.click(show_options, outputs=[options_modal])
-
-    cancel_btn.click(cancel_options, outputs=[options_modal])
-
-    save_btn.click(
-        save_options,
-        inputs=[api_key_input, api_url_input],
-        outputs=[options_modal],
-    )
-=======
     gr.Markdown(
         "# [PDFMathTranslate @ GitHub](https://github.com/Byaidu/PDFMathTranslate)"
     )
@@ -1024,7 +389,6 @@
         with gr.Column(scale=2):
             gr.Markdown("## Preview")
             preview = PDF(label="Document Preview", visible=True)
->>>>>>> 549e7962
 
     # Event handlers
     def on_file_upload_immediate(file):
@@ -1070,51 +434,6 @@
         ]
 
     file_input.upload(
-<<<<<<< HEAD
-        fn=on_file_upload_immediate,
-        inputs=[file_input],
-        outputs=[first_page_only, more_options],
-    ).then(
-        fn=on_file_upload_translate,
-        inputs=[file_input, first_page_only],
-        outputs=[
-            file_input,
-            preview,
-            preview,
-            output_file,
-            output_file,
-            output_file_dual,
-            output_file_dual,
-            first_page_only,
-            more_options,
-            refresh,
-        ],
-    )
-
-    def on_refresh_click():
-        return [
-            gr.update(value=None, visible=True),  # Clear file input
-            None,  # Clear preview
-            gr.update(visible=False),  # Hide preview
-            None,  # Clear output file
-            gr.update(visible=False),  # Hide output file
-            None,  # Clear output dual file
-            gr.update(visible=False),  # Hide output dual file
-            gr.update(visible=True),  # Show first-page checkbox
-            gr.update(visible=True),  # Show options button
-            gr.update(visible=False),  # Hide refresh button
-        ]
-
-    refresh.click(
-        on_refresh_click,
-        outputs=[
-            file_input,
-            preview,
-            preview,
-            output_file,
-            output_file,
-            output_file_dual,
-=======
         lambda x: x,
         inputs=file_input,
         outputs=preview,
@@ -1156,11 +475,8 @@
             preview,
             output_file_dual,
             output_file_mono,
->>>>>>> 549e7962
             output_file_dual,
-            first_page_only,
-            more_options,
-            refresh,
+            output_title,
         ],
     ).then(lambda: None, js="()=>{grecaptcha.reset()}" if flag_demo else "")
 
@@ -1170,24 +486,6 @@
     )
 
 
-<<<<<<< HEAD
-def setup_gui(share=False):
-    try:
-        demo.launch(server_name="0.0.0.0", debug=True, inbrowser=True, share=False)
-    except Exception:
-        print(
-            "Error launching GUI using 0.0.0.0.\nThis may be caused by global mode of proxy software."
-        )
-        try:
-            demo.launch(
-                server_name="127.0.0.1", debug=True, inbrowser=True, share=False
-            )
-        except Exception:
-            print(
-                "Error launching GUI using 127.0.0.1.\nThis may be caused by global mode of proxy software."
-            )
-            demo.launch(server_name="0.0.0.0", debug=True, inbrowser=True, share=True)
-=======
 def readuserandpasswd(file_path):
     tuple_list = []
     content = ""
@@ -1264,9 +562,9 @@
                         auth=userlist,
                         auth_message=html,
                     )
->>>>>>> 549e7962
 
 
 # For auto-reloading while developing
 if __name__ == "__main__":
+    setup_gui()
     setup_gui()