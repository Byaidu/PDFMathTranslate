<div align="center">

<img src="./docs/images/banner.png" width="320px"  alt="banner"/>

<h2 id="title">PDFMathTranslate</h2>

<p>
  <!-- PyPI -->
  <a href="https://pypi.org/project/pdf2zh/">
    <img src="https://img.shields.io/pypi/v/pdf2zh"></a>
  <a href="https://pepy.tech/projects/pdf2zh">
    <img src="https://static.pepy.tech/badge/pdf2zh"></a>
  <a href="https://hub.docker.com/repository/docker/byaidu/pdf2zh">
    <img src="https://img.shields.io/docker/pulls/byaidu/pdf2zh"></a>
  <a href="https://hellogithub.com/repository/8ec2cfd3ef744762bf531232fa32bc47" target="_blank"><img src="https://api.hellogithub.com/v1/widgets/recommend.svg?rid=8ec2cfd3ef744762bf531232fa32bc47&claim_uid=JQ0yfeBNjaTuqDU&theme=small" alt="Featured｜HelloGitHub" /></a>
  <a href="https://gitcode.com/Byaidu/PDFMathTranslate/overview">
    <img src="https://gitcode.com/Byaidu/PDFMathTranslate/star/badge.svg"></a>
  <a href="https://huggingface.co/spaces/reycn/PDFMathTranslate-Docker">
    <img src="https://img.shields.io/badge/%F0%9F%A4%97-Online%20Demo-FF9E0D"></a>
  <a href="https://www.modelscope.cn/studios/AI-ModelScope/PDFMathTranslate">
    <img src="https://img.shields.io/badge/ModelScope-Demo-blue"></a>
  <a href="https://github.com/Byaidu/PDFMathTranslate/pulls">
    <img src="https://img.shields.io/badge/contributions-welcome-green"></a>
  <a href="https://t.me/+Z9_SgnxmsmA5NzBl">
    <img src="https://img.shields.io/badge/Telegram-2CA5E0?style=flat-squeare&logo=telegram&logoColor=white"></a>
  <!-- License -->
  <a href="./LICENSE">
    <img src="https://img.shields.io/github/license/Byaidu/PDFMathTranslate"></a>
</p>

<a href="https://trendshift.io/repositories/12424" target="_blank"><img src="https://trendshift.io/api/badge/repositories/12424" alt="Byaidu%2FPDFMathTranslate | Trendshift" style="width: 250px; height: 55px;" width="250" height="55"/></a>

</div>

PDF scientific paper translation and bilingual comparison.

- 📊 Preserve formulas, charts, table of contents, and annotations _([preview](#preview))_.
- 🌐 Support [multiple languages](#language), and diverse [translation services](#services).
- 🤖 Provides [commandline tool](#usage), [interactive user interface](#gui), and [Docker](#docker)

Feel free to provide feedback in [GitHub Issues](https://github.com/Byaidu/PDFMathTranslate/issues) or [Telegram Group](https://t.me/+Z9_SgnxmsmA5NzBl).

For details on how to contribute, please consult the [Contribution Guide](https://github.com/Byaidu/PDFMathTranslate/wiki/Contribution-Guide---%E8%B4%A1%E7%8C%AE%E6%8C%87%E5%8D%97).

<h2 id="updates">Updates</h2>

- [Mar. 3, 2025] Experimental support for the new backend [BabelDOC](https://github.com/funstory-ai/BabelDOC) WebUI added as an experimental option (by [@awwaawwa](https://github.com/awwaawwa))
- [Feb. 22 2025] Better release CI and well-packaged windows-amd64 exe (by [@awwaawwa](https://github.com/awwaawwa))
- [Dec. 24 2024] The translator now supports local models on [Xinference](https://github.com/xorbitsai/inference) _(by [@imClumsyPanda](https://github.com/imClumsyPanda))_
- [Dec. 19 2024] Non-PDF/A documents are now supported using `-cp` _(by [@reycn](https://github.com/reycn))_
- [Dec. 13 2024] Additional support for backend by _(by [@YadominJinta](https://github.com/YadominJinta))_
- [Dec. 10 2024] The translator now supports OpenAI models on Azure _(by [@yidasanqian](https://github.com/yidasanqian))_

<h2 id="preview">Preview</h2>

<div align="center">
<img src="./docs/images/preview.gif" width="80%"  alt="preview"/>
</div>

<h2 id="demo">Online Service 🌟</h2>

You can try our application out using either of the following demos:

- [Public free service](https://pdf2zh.com/) online without installation _(recommended)_.
- [Immersive Translate - BabelDOC](https://app.immersivetranslate.com/babel-doc/) 1000 free pages per month. _(recommended)_
- [Demo hosted on HuggingFace](https://huggingface.co/spaces/reycn/PDFMathTranslate-Docker)
- [Demo hosted on ModelScope](https://www.modelscope.cn/studios/AI-ModelScope/PDFMathTranslate) without installation.

Note that the computing resources of the demo are limited, so please avoid abusing them.

<h2 id="install">Installation and Usage</h2>

### Methods

For different use cases, we provide distinct methods to use our program. Check out [this page](./getting-started/getting-started.md) for more information.

### Unable to install?

The present program needs an AI model(`wybxc/DocLayout-YOLO-DocStructBench-onnx`) before working and some users are not able to download due to network issues. If you have a problem with downloading this model, we provide a workaround using the following environment variable:

```shell
set HF_ENDPOINT=https://hf-mirror.com
```

For PowerShell user:

```shell
$env:HF_ENDPOINT = https://hf-mirror.com
```

If the solution does not work to you / you encountered other issues, please refer to [frequently asked questions](./docs/FAQ---常见问题.md).

<h2 id="usage">Advanced Options</h2>

<<<<<<< HEAD
Execute the translation command in the command line to generate the translated document `example-mono.pdf` and the bilingual document `example-dual.pdf` in the current working directory. Use Google as the default translation service. More support translation services can find [HERE](https://github.com/Byaidu/PDFMathTranslate/blob/main/docs/ADVANCED.md#services).

<img src="./docs/images/cmd.explained.png" width="580px"  alt="cmd"/>

In the following table, we list all advanced options for reference:

| Option                | Function                                                                                                      | Example                                        |
| --------------------- | ------------------------------------------------------------------------------------------------------------- | ---------------------------------------------- |
| files                 | Local files                                                                                                   | `pdf2zh ~/local.pdf`                           |
| links                 | Online files                                                                                                  | `pdf2zh http://arxiv.org/paper.pdf`            |
| `-i`                  | [Enter GUI](#gui)                                                                                             | `pdf2zh -i`                                    |
| `-p`                  | [Partial document translation](https://github.com/Byaidu/PDFMathTranslate/blob/main/docs/ADVANCED.md#partial) | `pdf2zh example.pdf -p 1`                      |
| `-li`                 | [Source language](https://github.com/Byaidu/PDFMathTranslate/blob/main/docs/ADVANCED.md#languages)            | `pdf2zh example.pdf -li en`                    |
| `-lo`                 | [Target language](https://github.com/Byaidu/PDFMathTranslate/blob/main/docs/ADVANCED.md#languages)            | `pdf2zh example.pdf -lo zh`                    |
| `-s`                  | [Translation service](https://github.com/Byaidu/PDFMathTranslate/blob/main/docs/ADVANCED.md#services)         | `pdf2zh example.pdf -s deepl`                  |
| `-t`                  | [Multi-threads](https://github.com/Byaidu/PDFMathTranslate/blob/main/docs/ADVANCED.md#threads)                | `pdf2zh example.pdf -t 1`                      |
| `-o`                  | Output dir                                                                                                    | `pdf2zh example.pdf -o output`                 |
| `-f`, `-c`            | [Exceptions](https://github.com/Byaidu/PDFMathTranslate/blob/main/docs/ADVANCED.md#exceptions)                | `pdf2zh example.pdf -f "(MS.*)"`               |
| `-cp`                 | Compatibility Mode                                                                                            | `pdf2zh example.pdf --compatible`              |
| `--skip-subset-fonts` | [Skip font subset](https://github.com/Byaidu/PDFMathTranslate/blob/main/docs/ADVANCED.md#font-subset)         | `pdf2zh example.pdf --skip-subset-fonts`       |
| `--ignore-cache`      | [Ignore translate cache](https://github.com/Byaidu/PDFMathTranslate/blob/main/docs/ADVANCED.md#cache)         | `pdf2zh example.pdf --ignore-cache`            |
| `--share`             | Public link                                                                                                   | `pdf2zh -i --share`                            |
| `--authorized`        | [Authorization](https://github.com/Byaidu/PDFMathTranslate/blob/main/docs/ADVANCED.md#auth)                   | `pdf2zh -i --authorized users.txt [auth.html]` |
| `--prompt`            | [Custom Prompt](https://github.com/Byaidu/PDFMathTranslate/blob/main/docs/ADVANCED.md#prompt)                 | `pdf2zh --prompt [prompt.txt]`                 |
| `--onnx`              | [Use Custom DocLayout-YOLO ONNX model]                                                                        | `pdf2zh --onnx [onnx/model/path]`              |
| `--serverport`        | [Use Custom WebUI port]                                                                                       | `pdf2zh --serverport 7860`                     |
| `--dir`               | [batch translate]                                                                                             | `pdf2zh --dir /path/to/translate/`             |
| `--config`            | [configuration file](https://github.com/Byaidu/PDFMathTranslate/blob/main/docs/ADVANCED.md#cofig)             | `pdf2zh --config /path/to/config/config.json`  |
| `--serverport`        | [custom gradio server port]                                                                                   | `pdf2zh --serverport 7860`                     |
| `--babeldoc`          | Use Experimental backend [BabelDOC](https://funstory-ai.github.io/BabelDOC/) to translate                     | `pdf2zh --babeldoc` -s openai example.pdf      |
| `--mcp`               | Enable MCP STDIO mode                                                                                         | `pdf2zh --mcp`                                 |
| `--sse`               | Enable MCP SSE mode                                                                                           | `pdf2zh --mcp --sse`                           |

For detailed explanations, please refer to our document about [Advanced Usage](./docs/ADVANCED.md) for a full list of each option.
=======
For detailed explanations, please refer to our document about [Advanced Usage](./docs/advanced/advanced.md) for a full list of each option.
>>>>>>> 7764a89a

<h2 id="downstream">Secondary Development (APIs)</h2>

The current pdf2zh API is temporarily deprecated. The API will be provided again after [pdf2zh 2.0](https://github.com/Byaidu/PDFMathTranslate/issues/586) is released. For users who need programmatic access, please use the `babeldoc.high_level.async_translate` function of [BabelDOC](https://github.com/funstory-ai/BabelDOC).

This API being temporarily deprecated means: the relevant code will not be removed for now, but no technical support will be provided, and no bug fixes will be made.

> [!WARNING]
>
> pdf2zh 2.0 does not guarantee compatibility with versions prior to the v2.0.0 final release. Secondary development is not recommended. Please wait patiently for the API to stabilize.

<!-- For downstream applications, please refer to our document about [API Details](./docs/APIS.md) for futher information about:

- [Python API](./docs/APIS.md#api-python), how to use the program in other Python programs
- [HTTP API](./docs/APIS.md#api-http), how to communicate with a server with the program installed -->

<h2 id="langcode">Language Code</h2>

If you don't know what code to use to translate to the language you need, check out [this documentation](./advanced/Language-Codes.md)

<h2 id="todo">TODOs</h2>

- [ ] Parse layout with DocLayNet based models, [PaddleX](https://github.com/PaddlePaddle/PaddleX/blob/17cc27ac3842e7880ca4aad92358d3ef8555429a/paddlex/repo_apis/PaddleDetection_api/object_det/official_categories.py#L81), [PaperMage](https://github.com/allenai/papermage/blob/9cd4bb48cbedab45d0f7a455711438f1632abebe/README.md?plain=1#L102), [SAM2](https://github.com/facebookresearch/sam2)

- [ ] Fix page rotation, table of contents, format of lists

- [ ] Fix pixel formula in old papers

- [ ] Async retry except KeyboardInterrupt

- [ ] Knuth–Plass algorithm for western languages

- [ ] Support non-PDF/A files

- [ ] Plugins of [Zotero](https://github.com/zotero/zotero) and [Obsidian](https://github.com/obsidianmd/obsidian-releases)

<h2 id="acknowledgement">Acknowledgements</h2>

- [Immersive Translation](https://immersivetranslate.com) sponsors monthly Pro membership redemption codes for active contributors to this project, see details at: [CONTRIBUTOR_REWARD.md](https://github.com/funstory-ai/BabelDOC/blob/main/docs/CONTRIBUTOR_REWARD.md)

- New backend: [BabelDOC](https://github.com/funstory-ai/BabelDOC)

- Document merging: [PyMuPDF](https://github.com/pymupdf/PyMuPDF)

- Document parsing: [Pdfminer.six](https://github.com/pdfminer/pdfminer.six)

- Document extraction: [MinerU](https://github.com/opendatalab/MinerU)

- Document Preview: [Gradio PDF](https://github.com/freddyaboulton/gradio-pdf)

- Multi-threaded translation: [MathTranslate](https://github.com/SUSYUSTC/MathTranslate)

- Layout parsing: [DocLayout-YOLO](https://github.com/opendatalab/DocLayout-YOLO)

- Document standard: [PDF Explained](https://zxyle.github.io/PDF-Explained/), [PDF Cheat Sheets](https://pdfa.org/resource/pdf-cheat-sheets/)

- Multilingual Font: [Go Noto Universal](https://github.com/satbyy/go-noto-universal)

- [Asynchronize](https://github.com/multimeric/Asynchronize/tree/master?tab=readme-ov-file)

- [Rich logging with multiprocessing](https://github.com/SebastianGrans/Rich-multiprocess-logging/tree/main)

<h2 id="conduct">Before submit your code</h2>

We welcome the active participation of contributors to make pdf2zh better. Before you are ready to submit your code, please refer to our [Code of Conduct](./docs/CODE_OF_CONDUCT.md) and [Contribution Guide](./docs/Contribution-Guide---贡献指南.md).

<h2 id="contrib">Contributors</h2>

<a href="https://github.com/Byaidu/PDFMathTranslate/graphs/contributors">
  <img src="https://opencollective.com/PDFMathTranslate/contributors.svg?width=890&button=false" />
</a>

![Alt](https://repobeats.axiom.co/api/embed/dfa7583da5332a11468d686fbd29b92320a6a869.svg "Repobeats analytics image")

<h2 id="star_hist">Star History</h2>

<a href="https://star-history.com/#Byaidu/PDFMathTranslate&Date">
 <picture>
   <source media="(prefers-color-scheme: dark)" srcset="https://api.star-history.com/svg?repos=Byaidu/PDFMathTranslate&type=Date&theme=dark" />
   <source media="(prefers-color-scheme: light)" srcset="https://api.star-history.com/svg?repos=Byaidu/PDFMathTranslate&type=Date" />
   <img alt="Star History Chart" src="https://api.star-history.com/svg?repos=Byaidu/PDFMathTranslate&type=Date"/>
 </picture>
</a><|MERGE_RESOLUTION|>--- conflicted
+++ resolved
@@ -92,44 +92,7 @@
 
 <h2 id="usage">Advanced Options</h2>
 
-<<<<<<< HEAD
-Execute the translation command in the command line to generate the translated document `example-mono.pdf` and the bilingual document `example-dual.pdf` in the current working directory. Use Google as the default translation service. More support translation services can find [HERE](https://github.com/Byaidu/PDFMathTranslate/blob/main/docs/ADVANCED.md#services).
-
-<img src="./docs/images/cmd.explained.png" width="580px"  alt="cmd"/>
-
-In the following table, we list all advanced options for reference:
-
-| Option                | Function                                                                                                      | Example                                        |
-| --------------------- | ------------------------------------------------------------------------------------------------------------- | ---------------------------------------------- |
-| files                 | Local files                                                                                                   | `pdf2zh ~/local.pdf`                           |
-| links                 | Online files                                                                                                  | `pdf2zh http://arxiv.org/paper.pdf`            |
-| `-i`                  | [Enter GUI](#gui)                                                                                             | `pdf2zh -i`                                    |
-| `-p`                  | [Partial document translation](https://github.com/Byaidu/PDFMathTranslate/blob/main/docs/ADVANCED.md#partial) | `pdf2zh example.pdf -p 1`                      |
-| `-li`                 | [Source language](https://github.com/Byaidu/PDFMathTranslate/blob/main/docs/ADVANCED.md#languages)            | `pdf2zh example.pdf -li en`                    |
-| `-lo`                 | [Target language](https://github.com/Byaidu/PDFMathTranslate/blob/main/docs/ADVANCED.md#languages)            | `pdf2zh example.pdf -lo zh`                    |
-| `-s`                  | [Translation service](https://github.com/Byaidu/PDFMathTranslate/blob/main/docs/ADVANCED.md#services)         | `pdf2zh example.pdf -s deepl`                  |
-| `-t`                  | [Multi-threads](https://github.com/Byaidu/PDFMathTranslate/blob/main/docs/ADVANCED.md#threads)                | `pdf2zh example.pdf -t 1`                      |
-| `-o`                  | Output dir                                                                                                    | `pdf2zh example.pdf -o output`                 |
-| `-f`, `-c`            | [Exceptions](https://github.com/Byaidu/PDFMathTranslate/blob/main/docs/ADVANCED.md#exceptions)                | `pdf2zh example.pdf -f "(MS.*)"`               |
-| `-cp`                 | Compatibility Mode                                                                                            | `pdf2zh example.pdf --compatible`              |
-| `--skip-subset-fonts` | [Skip font subset](https://github.com/Byaidu/PDFMathTranslate/blob/main/docs/ADVANCED.md#font-subset)         | `pdf2zh example.pdf --skip-subset-fonts`       |
-| `--ignore-cache`      | [Ignore translate cache](https://github.com/Byaidu/PDFMathTranslate/blob/main/docs/ADVANCED.md#cache)         | `pdf2zh example.pdf --ignore-cache`            |
-| `--share`             | Public link                                                                                                   | `pdf2zh -i --share`                            |
-| `--authorized`        | [Authorization](https://github.com/Byaidu/PDFMathTranslate/blob/main/docs/ADVANCED.md#auth)                   | `pdf2zh -i --authorized users.txt [auth.html]` |
-| `--prompt`            | [Custom Prompt](https://github.com/Byaidu/PDFMathTranslate/blob/main/docs/ADVANCED.md#prompt)                 | `pdf2zh --prompt [prompt.txt]`                 |
-| `--onnx`              | [Use Custom DocLayout-YOLO ONNX model]                                                                        | `pdf2zh --onnx [onnx/model/path]`              |
-| `--serverport`        | [Use Custom WebUI port]                                                                                       | `pdf2zh --serverport 7860`                     |
-| `--dir`               | [batch translate]                                                                                             | `pdf2zh --dir /path/to/translate/`             |
-| `--config`            | [configuration file](https://github.com/Byaidu/PDFMathTranslate/blob/main/docs/ADVANCED.md#cofig)             | `pdf2zh --config /path/to/config/config.json`  |
-| `--serverport`        | [custom gradio server port]                                                                                   | `pdf2zh --serverport 7860`                     |
-| `--babeldoc`          | Use Experimental backend [BabelDOC](https://funstory-ai.github.io/BabelDOC/) to translate                     | `pdf2zh --babeldoc` -s openai example.pdf      |
-| `--mcp`               | Enable MCP STDIO mode                                                                                         | `pdf2zh --mcp`                                 |
-| `--sse`               | Enable MCP SSE mode                                                                                           | `pdf2zh --mcp --sse`                           |
-
-For detailed explanations, please refer to our document about [Advanced Usage](./docs/ADVANCED.md) for a full list of each option.
-=======
 For detailed explanations, please refer to our document about [Advanced Usage](./docs/advanced/advanced.md) for a full list of each option.
->>>>>>> 7764a89a
 
 <h2 id="downstream">Secondary Development (APIs)</h2>
 
